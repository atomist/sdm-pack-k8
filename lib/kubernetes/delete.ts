--- conflicted
+++ resolved
@@ -33,27 +33,18 @@
 import { specSlug } from "./spec";
 
 /**
- * Decorator to facilitate testing
- */
-export type KubeConfigLoader = () => k8s.KubeConfig;
-
-/**
  * Delete a resource if it exists.  If the resource does not exist,
  * do nothing.
  *
  * @param spec Kuberenetes spec of resource to delete
  * @return DeleteResponse if object existed and was deleted, undefined if it did not exist
  */
-<<<<<<< HEAD
-export async function deleteSpec(spec: K8sObject, kcl: KubeConfigLoader = loadKubeConfig): Promise<K8sDeleteResponse | undefined> {
-    const slug = specUriPath(spec, "read");
-=======
 export async function deleteSpec(spec: k8s.KubernetesObject): Promise<K8sDeleteResponse | undefined> {
     const slug = specSlug(spec);
->>>>>>> b2df58d5
     let client: K8sObjectApi;
     try {
-        client = kcl().makeApiClient(K8sObjectApi);
+        const kc = loadKubeConfig();
+        client = kc.makeApiClient(K8sObjectApi);
     } catch (e) {
         e.message = `Failed to create Kubernetes client: ${errMsg(e)}`;
         logger.error(e.message);
